--- conflicted
+++ resolved
@@ -258,13 +258,8 @@
 	u8 saveAR[21];
 	u8 saveDACMASK;
 	u8 saveDACDATA[256*3]; /* 256 3-byte colors */
-<<<<<<< HEAD
-	u8 saveCR[36];
+	u8 saveCR[37];
 };
-=======
-	u8 saveCR[37];
-} drm_i915_private_t;
->>>>>>> b44f2da3
 
 enum intel_chip_family {
 	CHIP_I8XX = 0x01,
